"""Towards Total Recall in Industrial Anomaly Detection https://arxiv.org/abs/2106.08265."""

# Copyright (C) 2020 Intel Corporation
#
# Licensed under the Apache License, Version 2.0 (the "License");
# you may not use this file except in compliance with the License.
# You may obtain a copy of the License at
#
# http://www.apache.org/licenses/LICENSE-2.0
#
# Unless required by applicable law or agreed to in writing,
# software distributed under the License is distributed on an "AS IS" BASIS,
# WITHOUT WARRANTIES OR CONDITIONS OF ANY KIND, either express or implied.
# See the License for the specific language governing permissions
# and limitations under the License.

from typing import Dict, List, Optional, Tuple, Union

import torch
import torch.nn.functional as F
import torchvision
<<<<<<< HEAD
from omegaconf import DictConfig, ListConfig
from scipy.ndimage import gaussian_filter
=======
from kornia import gaussian_blur2d
from omegaconf import ListConfig
>>>>>>> 310b6e47
from torch import Tensor, nn

from anomalib.core.model import AnomalyModule
from anomalib.core.model.dynamic_module import DynamicBufferModule
from anomalib.core.model.feature_extractor import FeatureExtractor
from anomalib.data.tiler import Tiler
from anomalib.models.patchcore.utils.sampling import (
    KCenterGreedy,
    NearestNeighbors,
    SparseRandomProjection,
)


class AnomalyMapGenerator:
    """Generate Anomaly Heatmap."""

    def __init__(
        self,
        input_size: Union[ListConfig, Tuple],
        sigma: int = 4,
    ):
        self.input_size = input_size
        self.sigma = sigma

    def compute_anomaly_map(self, patch_scores: torch.Tensor) -> torch.Tensor:
        """Pixel Level Anomaly Heatmap.

        Args:
            patch_scores (torch.Tensor): Patch-level anomaly scores
        Returns:
            torch.Tensor: Map of the pixel-level anomaly scores
        """
        anomaly_map = patch_scores[:, 0].reshape((1, 1, 28, 28))
        anomaly_map = F.interpolate(anomaly_map, size=(self.input_size[0], self.input_size[1]))

        kernel_size = 2 * int(4.0 * self.sigma + 0.5) + 1
        anomaly_map = gaussian_blur2d(anomaly_map, (kernel_size, kernel_size), sigma=(self.sigma, self.sigma))

        return anomaly_map

    @staticmethod
    def compute_anomaly_score(patch_scores: torch.Tensor) -> torch.Tensor:
        """Compute Image-Level Anomaly Score.

        Args:
            patch_scores (torch.Tensor): Patch-level anomaly scores
        Returns:
            torch.Tensor: Image-level anomaly scores
        """
        confidence = patch_scores[torch.argmax(patch_scores[:, 0])]
        weights = 1 - (torch.max(torch.exp(confidence)) / torch.sum(torch.exp(confidence)))
        score = weights * max(patch_scores[:, 0])
        return score

    def __call__(self, **kwargs: torch.Tensor) -> Tuple[torch.Tensor, torch.Tensor]:
        """Returns anomaly_map and anomaly_score.

        Expects `patch_scores` keyword to be passed explicitly

        Example
        >>> anomaly_map_generator = AnomalyMapGenerator(input_size=input_size)
        >>> map, score = anomaly_map_generator(patch_scores=numpy_array)

        Raises:
            ValueError: If `patch_scores` key is not found

        Returns:
            Tuple[torch.Tensor, torch.Tensor]: anomaly_map, anomaly_score
        """

        if "patch_scores" not in kwargs:
            raise ValueError(f"Expected key `patch_scores`. Found {kwargs.keys()}")

        patch_scores = kwargs["patch_scores"]
        anomaly_map = self.compute_anomaly_map(patch_scores)
        anomaly_score = self.compute_anomaly_score(patch_scores)
        return anomaly_map, anomaly_score


class PatchcoreModel(DynamicBufferModule, nn.Module):
    """Patchcore Module."""

    def __init__(
        self,
        layers: List[str],
        input_size: Tuple[int, int],
        backbone: str = "wide_resnet50_2",
        apply_tiling: bool = False,
        tile_size: Optional[Tuple[int, int]] = None,
        tile_stride: Optional[int] = None,
    ):
        super().__init__()

        self.backbone = getattr(torchvision.models, backbone)
        self.layers = layers
        self.input_size = input_size
        self.apply_tiling = apply_tiling

        self.feature_extractor = FeatureExtractor(backbone=self.backbone(pretrained=True), layers=self.layers)
        self.feature_pooler = torch.nn.AvgPool2d(3, 1, 1)
        self.nn_search = NearestNeighbors(n_neighbors=9)
        self.anomaly_map_generator = AnomalyMapGenerator(input_size=input_size)

        if apply_tiling:
            assert tile_size is not None
            assert tile_stride is not None
            self.tiler = Tiler(tile_size, tile_stride)

        self.register_buffer("memory_bank", torch.Tensor())
        self.memory_bank: torch.Tensor

    def forward(self, input_tensor: Tensor) -> Union[torch.Tensor, Tuple[torch.Tensor, torch.Tensor]]:
        """Return Embedding during training, or a tuple of anomaly map and anomaly score during testing.

        Steps performed:
        1. Get features from a CNN.
        2. Generate embedding based on the features.
        3. Compute anomaly map in test mode.

        Args:
            input_tensor (Tensor): Input tensor

        Returns:
            Union[torch.Tensor, Tuple[torch.Tensor, torch.Tensor]]: Embedding for training,
                anomaly map and anomaly score for testing.
        """
        if self.apply_tiling:
            input_tensor = self.tiler.tile(input_tensor)

        with torch.no_grad():
            features = self.feature_extractor(input_tensor)

        features = {layer: self.feature_pooler(feature) for layer, feature in features.items()}
        embedding = self.generate_embedding(features)

        if self.apply_tiling:
            embedding = self.tiler.untile(embedding)

        embedding = self.reshape_embedding(embedding)

        if self.training:
            output = embedding
        else:
            patch_scores, _ = self.nn_search.kneighbors(embedding)

            anomaly_map, anomaly_score = self.anomaly_map_generator(patch_scores=patch_scores)
            output = (anomaly_map, anomaly_score)

        return output

    def generate_embedding(self, features: Dict[str, Tensor]) -> torch.Tensor:
        """Generate embedding from hierarchical feature map.

        Args:
            features: Hierarchical feature map from a CNN (ResNet18 or WideResnet)
            features: Dict[str:Tensor]:

        Returns:
            Embedding vector
        """

        embeddings = features[self.layers[0]]
        for layer in self.layers[1:]:
            layer_embedding = features[layer]
            layer_embedding = F.interpolate(layer_embedding, size=embeddings.shape[-2:], mode="nearest")
            embeddings = torch.cat((embeddings, layer_embedding), 1)

        return embeddings

    @staticmethod
    def reshape_embedding(embedding: Tensor) -> Tensor:
        """Reshape Embedding.

        Reshapes Embedding to the following format:
        [Batch, Embedding, Patch, Patch] to [Batch*Patch*Patch, Embedding]

        Args:
            embedding (Tensor): Embedding tensor extracted from CNN features.

        Returns:
            Tensor: Reshaped embedding tensor.
        """
        embedding_size = embedding.size(1)
        embedding = embedding.permute(0, 2, 3, 1).reshape(-1, embedding_size)
        return embedding

    @staticmethod
    def subsample_embedding(embedding: torch.Tensor, sampling_ratio: float) -> torch.Tensor:
        """Subsample embedding based on coreset sampling.

        Args:
            embedding (np.ndarray): Embedding tensor from the CNN
            sampling_ratio (float): Coreset sampling ratio

        Returns:
            np.ndarray: Subsampled embedding whose dimensionality is reduced.
        """
        # Random projection
        random_projector = SparseRandomProjection(eps=0.9)
        random_projector.fit(embedding)

        # Coreset Subsampling
        sampler = KCenterGreedy(model=random_projector, embedding=embedding, sampling_ratio=sampling_ratio)
        coreset = sampler.sample_coreset()
        return coreset


class PatchcoreLightning(AnomalyModule):
    """PatchcoreLightning Module to train PatchCore algorithm.

    Args:
        layers (List[str]): Layers used for feature extraction
        input_size (Tuple[int, int]): Input size for the model.
        tile_size (Tuple[int, int]): Tile size
        tile_stride (int): Stride for tiling
        backbone (str, optional): Pre-trained model backbone. Defaults to "resnet18".
        apply_tiling (bool, optional): Apply tiling. Defaults to False.
    """

    def __init__(self, hparams: Union[DictConfig, ListConfig]):
        super().__init__(
            task=hparams.dataset.task,
            adaptive_threshold=hparams.model.adaptive_threshold,
            default_threshold=hparams.model.default_threshold,
        )

        self.model = PatchcoreModel(
            layers=hparams.model.layers,
            input_size=hparams.model.input_size,
            tile_size=hparams.dataset.tiling.tile_size,
            tile_stride=hparams.dataset.tiling.stride,
            backbone=hparams.model.backbone,
            apply_tiling=hparams.dataset.tiling.apply,
        )
        self.automatic_optimization = False

    def configure_optimizers(self):
        """Configure optimizers.

        Returns:
            None: Do not set optimizers by returning None.
        """
        return None

    def training_step(self, batch, _):  # pylint: disable=arguments-differ
        """Generate feature embedding of the batch.

        Args:
            batch (Dict[str, Any]): Batch containing image filename,
                                    image, label and mask
            _ (int): Batch Index

        Returns:
            Dict[str, np.ndarray]: Embedding Vector
        """
        self.model.feature_extractor.eval()
        embedding = self.model(batch["image"])

        return {"embedding": embedding}

    def training_epoch_end(self, outputs):
        """Concatenate batch embeddings to generate normal embedding.

        Apply coreset subsampling to the embedding set for dimensionality reduction.

        Args:
            outputs (List[Dict[str, np.ndarray]]): List of embedding vectors
        """
        embedding = torch.vstack([output["embedding"] for output in outputs])
        sampling_ratio = self.hparams.model.coreset_sampling_ratio

        embedding = self.model.subsample_embedding(embedding, sampling_ratio)

        self.model.nn_search.fit(embedding)
        self.model.memory_bank = embedding

    def validation_step(self, batch, _):  # pylint: disable=arguments-differ
        """Get batch of anomaly maps from input image batch.

        Args:
            batch (Dict[str, Any]): Batch containing image filename,
                                    image, label and mask
            _ (int): Batch Index

        Returns:
            Dict[str, Any]: Image filenames, test images, GT and predicted label/masks
        """

        anomaly_maps, _ = self.model(batch["image"])
        batch["anomaly_maps"] = anomaly_maps

        return batch<|MERGE_RESOLUTION|>--- conflicted
+++ resolved
@@ -19,13 +19,8 @@
 import torch
 import torch.nn.functional as F
 import torchvision
-<<<<<<< HEAD
+from kornia import gaussian_blur2d
 from omegaconf import DictConfig, ListConfig
-from scipy.ndimage import gaussian_filter
-=======
-from kornia import gaussian_blur2d
-from omegaconf import ListConfig
->>>>>>> 310b6e47
 from torch import Tensor, nn
 
 from anomalib.core.model import AnomalyModule
